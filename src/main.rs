mod adapter;
mod app;
mod cache;
mod channel;
mod error;
mod http_handler;
mod metrics;
mod middleware;
mod namespace;
mod options;
mod protocol;
mod queue;
mod rate_limiter;
mod token;
pub mod utils;
mod watchlist;
mod webhook;
mod websocket;
mod ws_handler;

use std::fs::File;
use std::io::Read;
use std::net::SocketAddr;
use std::path::Path;
use std::str::FromStr;
use std::sync::Arc;
use std::sync::atomic::{AtomicBool, Ordering};
use std::time::Duration;

use axum::http::Method;
use axum::http::header::HeaderName;
use axum::http::uri::Authority;
use axum::http::{HeaderValue, StatusCode, Uri};
use axum::response::Redirect;
use axum::routing::{get, post};
use axum::{BoxError, Router, middleware as axum_middleware};

use axum_extra::extract::Host;
use axum_server::tls_rustls::RustlsConfig;
use clap::Parser;
use error::Error;
use futures_util::future::join_all;
use serde_json::{from_str, json}; // Added json import
use tokio::io::AsyncReadExt;
use tokio::net::TcpListener;
use tokio::signal;
use tokio::sync::{Mutex, RwLock};

// Updated factory imports
use crate::adapter::factory::AdapterFactory;
use crate::app::factory::AppManagerFactory;
use crate::cache::factory::CacheManagerFactory;
use crate::channel::ChannelManager;
use crate::error::Result;
use crate::http_handler::{
    batch_events, channel, channel_users, channels, events, metrics, terminate_user_connections,
    up, usage,
};

use crate::metrics::MetricsFactory;
use crate::options::{AdapterDriver, QueueDriver, ServerOptions}; // Added QueueDriver
use crate::queue::manager::{QueueManager, QueueManagerFactory};
use crate::rate_limiter::RateLimiter;
use crate::rate_limiter::factory::RateLimiterFactory;
use crate::rate_limiter::middleware::IpKeyExtractor;
use crate::webhook::integration::{BatchingConfig, WebhookConfig, WebhookIntegration};
use crate::ws_handler::handle_ws_upgrade;
use tower_http::cors::{AllowOrigin, CorsLayer};
// Import tracing and tracing_subscriber parts
use tracing::{error, info, warn}; // Added LevelFilter
use tracing_subscriber::{EnvFilter, fmt, util::SubscriberInitExt};

// Import concrete adapter types for downcasting if set_metrics is specific
use crate::adapter::Adapter;
use crate::adapter::ConnectionHandler;
use crate::adapter::local_adapter::LocalAdapter;
use crate::adapter::nats_adapter::NatsAdapter;
use crate::adapter::redis_adapter::RedisAdapter;
use crate::adapter::redis_cluster_adapter::RedisClusterAdapter;
use crate::app::auth::AuthValidator;
use crate::app::config::App;
// AppManager trait and concrete types
use crate::app::manager::AppManager;
// CacheManager trait and concrete types
use crate::cache::manager::CacheManager;
use crate::cache::memory_cache_manager::MemoryCacheManager; // Import for fallback
// MetricsInterface trait
use crate::metrics::MetricsInterface;
use crate::middleware::pusher_api_auth_middleware;
use crate::websocket::WebSocketRef;

/// Server state containing all managers
#[derive(Clone)]
struct ServerState {
    app_manager: Arc<dyn AppManager + Send + Sync>,
    channel_manager: Arc<RwLock<ChannelManager>>,
    connection_manager: Arc<Mutex<Box<dyn Adapter + Send + Sync>>>,
    auth_validator: Arc<AuthValidator>,
    cache_manager: Arc<Mutex<dyn CacheManager + Send + Sync>>,
    queue_manager: Option<Arc<QueueManager>>,
    webhooks_integration: Arc<WebhookIntegration>,
    metrics: Option<Arc<Mutex<dyn MetricsInterface + Send + Sync>>>,
    running: Arc<AtomicBool>,
    http_api_rate_limiter: Option<Arc<dyn RateLimiter + Send + Sync>>,
    debug_enabled: bool,
}

/// Main server struct
struct SockudoServer {
    config: ServerOptions,
    state: ServerState,
    handler: Arc<ConnectionHandler>,
}

#[derive(Parser, Debug)]
#[command(version, about, long_about = None)]
struct Args {
    #[arg(short, long)]
    config: Option<String>,
}

impl SockudoServer {
    fn get_http_addr(&self) -> SocketAddr {
        format!("{}:{}", self.config.host, self.config.port)
            .parse()
            .unwrap_or_else(|_| "127.0.0.1:6001".parse().unwrap())
    }

    fn get_metrics_addr(&self) -> SocketAddr {
        format!("{}:{}", self.config.metrics.host, self.config.metrics.port)
            .parse()
            .unwrap_or_else(|_| "127.0.0.1:9601".parse().unwrap())
    }

    async fn new(config: ServerOptions) -> Result<Self> {
        let debug_enabled = config.debug;
        info!(
            "Initializing Sockudo server with new configuration... Debug mode: {}",
            debug_enabled
        );

        let app_manager = AppManagerFactory::create(&config.app_manager, &config.database).await?;
        info!(
            "AppManager initialized with driver: {:?}",
            config.app_manager.driver
        );

        let connection_manager_box =
            AdapterFactory::create(&config.adapter, &config.database, debug_enabled).await?;
        let connection_manager_arc = Arc::new(Mutex::new(connection_manager_box));
        info!(
            "Adapter initialized with driver: {:?}",
            config.adapter.driver
        );

        let cache_manager =
            CacheManagerFactory::create(&config.cache, &config.database.redis, debug_enabled)
                .await
                .unwrap_or_else(|e| {
                    warn!(
                        "CacheManagerFactory creation failed: {}. Using a NoOp (Memory) Cache.",
                        e
                    );
                    let fallback_cache_options = config.cache.memory.clone();
                    Arc::new(Mutex::new(MemoryCacheManager::new(
                        "fallback_cache".to_string(),
                        fallback_cache_options,
                    )))
                });
        info!(
            "CacheManager initialized with driver: {:?}",
            config.cache.driver
        );

        let channel_manager = Arc::new(RwLock::new(ChannelManager::new(
            connection_manager_arc.clone(),
        )));
        let auth_validator = Arc::new(AuthValidator::new(app_manager.clone()));

        let metrics = if config.metrics.enabled {
            info!(
                "Initializing metrics with driver: {:?}",
                config.metrics.driver
            );
            match MetricsFactory::create(
                config.metrics.driver.as_ref(),
                config.metrics.port,
                Some(&config.metrics.prometheus.prefix),
            )
            .await
            {
                Some(metrics_driver) => {
                    info!("Metrics driver initialized successfully");
                    Some(metrics_driver)
                }
                None => {
                    warn!("Failed to initialize metrics driver, metrics will be disabled");
                    None
                }
            }
        } else {
            info!("Metrics are disabled in configuration");
            None
        };

        let http_api_rate_limiter_instance = if config.rate_limiter.enabled {
            RateLimiterFactory::create(
                &config.rate_limiter,
                &config.database.redis,
                debug_enabled
            ).await.unwrap_or_else(|e| {
                error!("Failed to initialize HTTP API rate limiter: {}. Using a permissive limiter.", e);
                Arc::new(rate_limiter::memory_limiter::MemoryRateLimiter::new(u32::MAX, 1)) // Permissive limiter
            })
        } else {
            info!("HTTP API Rate limiting is globally disabled. Using a permissive limiter.");
            Arc::new(rate_limiter::memory_limiter::MemoryRateLimiter::new(
                // Permissive limiter
                u32::MAX,
                1,
            ))
        };
        info!(
            "HTTP API RateLimiter initialized (enabled: {}) with driver: {:?}",
            config.rate_limiter.enabled, config.rate_limiter.driver
        );

        let owned_default_queue_redis_url: String;
        let queue_redis_url_arg: Option<&str>;

        if let Some(url_override) = config.queue.redis.url_override.as_ref() {
            queue_redis_url_arg = Some(url_override.as_str());
        } else {
            owned_default_queue_redis_url = format!(
                "redis://{}:{}",
                config.database.redis.host, config.database.redis.port
            );
            queue_redis_url_arg = Some(&owned_default_queue_redis_url);
        }

        // In the SockudoServer::new method, replace the queue manager initialization:

        let queue_manager_opt = if config.queue.driver != QueueDriver::None {
            let (queue_redis_url_or_nodes, queue_prefix, queue_concurrency) =
                match config.queue.driver {
                    QueueDriver::Redis => {
                        let owned_default_queue_redis_url: String;
                        let queue_redis_url_arg: Option<&str>;

                        if let Some(url_override) = config.queue.redis.url_override.as_ref() {
                            queue_redis_url_arg = Some(url_override.as_str());
                        } else {
                            owned_default_queue_redis_url = format!(
                                "redis://{}:{}",
                                config.database.redis.host, config.database.redis.port
                            );
                            queue_redis_url_arg = Some(&owned_default_queue_redis_url);
                        }

                        (
                            queue_redis_url_arg.map(|s| s.to_string()),
                            config
                                .queue
                                .redis
                                .prefix
                                .as_deref()
                                .unwrap_or("sockudo_queue:"),
                            config.queue.redis.concurrency as usize,
                        )
                    }
                    QueueDriver::RedisCluster => {
                        // For Redis cluster, use nodes from configuration
                        let cluster_nodes = if config.queue.redis_cluster.nodes.is_empty() {
                            // Fallback to default cluster nodes
                            vec![
                                "redis://127.0.0.1:7000".to_string(),
                                "redis://127.0.0.1:7001".to_string(),
                                "redis://127.0.0.1:7002".to_string(),
                            ]
                        } else {
                            config.queue.redis_cluster.nodes.clone()
                        };

                        // Join nodes with comma for the factory
                        let nodes_str = cluster_nodes.join(",");

                        (
                            Some(nodes_str),
                            config
                                .queue
                                .redis_cluster
                                .prefix
                                .as_deref()
                                .unwrap_or("sockudo_queue:"),
                            config.queue.redis_cluster.concurrency as usize,
                        )
                    }
                    _ => (None, "sockudo_queue:", 5), // Default fallback
                };

            match QueueManagerFactory::create(
                config.queue.driver.as_ref(),
                queue_redis_url_or_nodes.as_deref(),
                Some(queue_prefix),
                Some(queue_concurrency),
            )
            .await
            {
                Ok(queue_driver_impl) => {
                    info!(
                        "Queue manager initialized with driver: {:?}",
                        config.queue.driver
                    );
                    Some(Arc::new(QueueManager::new(queue_driver_impl)))
                }
                Err(e) => {
                    warn!(
                        "Failed to initialize queue manager with driver '{:?}': {}, queues will be disabled",
                        config.queue.driver, e
                    );
                    None
                }
            }
        } else {
            info!("Queue driver set to None, queue manager will be disabled.");
            None
        };

        let webhook_redis_url = format!(
            "redis://{}:{}",
            config.database.redis.host, config.database.redis.port
        );

        let webhook_config_for_integration = WebhookConfig {
            enabled: true, // Assuming webhooks are generally enabled if configured
            batching: BatchingConfig {
                enabled: config.webhooks.batching.enabled,
                duration: config.webhooks.batching.duration,
            },
            queue_driver: config.queue.driver.as_ref().to_string(),
            redis_url: Some(webhook_redis_url),
            redis_prefix: Some(config.database.redis.key_prefix.clone() + "webhooks:"), // Ensure key_prefix exists
            redis_concurrency: Some(config.queue.redis.concurrency as usize),
            process_id: config.instance.process_id.clone(),
            debug: config.debug,
        };

        let webhook_integration = match WebhookIntegration::new(
            webhook_config_for_integration,
            app_manager.clone(),
        )
        .await
        {
            Ok(integration) => {
                info!("Webhook integration initialized successfully");
                Arc::new(integration)
            }
            Err(e) => {
                warn!(
                    "Failed to initialize webhook integration: {}, webhooks will be disabled",
                    e
                );
                // Create a disabled WebhookIntegration as a fallback
                let disabled_config = WebhookConfig {
                    enabled: false,
                    ..Default::default() // Use default for other fields
                };
                // This should not fail if enabled is false
                Arc::new(WebhookIntegration::new(disabled_config, app_manager.clone()).await?)
            }
        };

        let state = ServerState {
            app_manager: app_manager.clone(),
            channel_manager: channel_manager.clone(),
            connection_manager: connection_manager_arc.clone(),
            auth_validator,
            cache_manager,
            queue_manager: queue_manager_opt,
            webhooks_integration: webhook_integration.clone(),
            metrics: metrics.clone(),
            running: Arc::new(AtomicBool::new(true)),
            http_api_rate_limiter: Some(http_api_rate_limiter_instance.clone()),
            debug_enabled,
        };

        let handler = Arc::new(ConnectionHandler::new(
            state.app_manager.clone(),
            state.channel_manager.clone(),
            state.connection_manager.clone(),
            state.cache_manager.clone(),
            state.metrics.clone(),
            Some(webhook_integration), // Pass the (potentially disabled) webhook_integration
            config.clone(),
        ));

        // Set metrics for adapters
        if let Some(metrics_instance_arc) = &metrics {
            let mut connection_manager_guard = state.connection_manager.lock().await;
            // Get a mutable reference to the trait object inside the MutexGuard
            let adapter_as_any: &mut dyn std::any::Any = connection_manager_guard.as_any_mut();

            match config.adapter.driver {
                AdapterDriver::Redis => {
                    if let Some(adapter_mut) = adapter_as_any.downcast_mut::<RedisAdapter>() {
                        adapter_mut
                            .set_metrics(metrics_instance_arc.clone())
                            .await
                            .ok(); // .ok() converts Result to Option, ignoring error
                        info!("Set metrics for RedisAdapter");
                    } else {
                        warn!("Failed to downcast to RedisAdapter for metrics setup");
                    }
                }
                AdapterDriver::Nats => {
                    if let Some(adapter_mut) = adapter_as_any.downcast_mut::<NatsAdapter>() {
                        adapter_mut
                            .set_metrics(metrics_instance_arc.clone())
                            .await
                            .ok();
                        info!("Set metrics for NatsAdapter");
                    } else {
                        warn!("Failed to downcast to NatsAdapter for metrics setup");
                    }
                }
                AdapterDriver::RedisCluster => {
                    // Assuming RedisClusterAdapter also has a set_metrics method
                    if let Some(adapter_mut) = adapter_as_any.downcast_mut::<RedisClusterAdapter>()
                    {
                        // adapter_mut.set_metrics(metrics_instance_arc.clone()).await.ok(); // Uncomment if method exists
                        info!(
                            "Metrics setup for RedisClusterAdapter (call set_metrics if available)"
                        );
                    } else {
                        warn!("Failed to downcast to RedisClusterAdapter for metrics setup");
                    }
                }
                AdapterDriver::Local => {
                    // Assuming LocalAdapter might have a set_metrics method
                    if let Some(adapter_mut) = adapter_as_any.downcast_mut::<LocalAdapter>() {
                        // adapter_mut.set_metrics(metrics_instance_arc.clone()).await.ok(); // Uncomment if method exists
                        info!("Metrics setup for LocalAdapter (call set_metrics if applicable)");
                    } else {
                        warn!("Failed to downcast to LocalAdapter for metrics setup");
                    }
                }
            }
        }
        Ok(Self {
            config,
            state,
            handler,
        })
    }

    async fn init(&self) -> Result<()> {
        info!("Server init sequence started.");
        // Initialize AppManager first as other components might depend on it
        self.state.app_manager.init().await?; // Assuming AppManager has an init method

        // Initialize ConnectionManager (Adapter)
        {
            // Scope for MutexGuard
            let mut connection_manager = self.state.connection_manager.lock().await;
            connection_manager.init().await; // Assuming Adapter has an init method
        }

        // Register apps from configuration
        if !self.config.app_manager.array.apps.is_empty() {
            info!(
                "Registering {} apps from configuration",
                self.config.app_manager.array.apps.len()
            );
            let apps_to_register = self.config.app_manager.array.apps.clone();
            for app in apps_to_register {
                info!("Attempting to register app: id={}, key={}", app.id, app.key);
                match self.state.app_manager.find_by_id(&app.id).await {
                    Ok(Some(_existing_app)) => {
                        info!("App {} already exists, attempting to update.", app.id);
                        if let Err(update_err) =
                            self.state.app_manager.update_app(app.clone()).await
                        {
                            error!("Failed to update existing app {}: {}", app.id, update_err);
                        } else {
                            info!("Successfully updated app: {}", app.id);
                        }
                    }
                    Ok(None) => {
                        // App does not exist, create it
                        match self.state.app_manager.create_app(app.clone()).await {
                            Ok(_) => info!("Successfully registered new app: {}", app.id),
                            Err(create_err) => {
                                error!("Failed to register new app {}: {}", app.id, create_err)
                            }
                        }
                    }
                    Err(e) => {
                        // Error trying to find the app, could be a DB issue
                        error!(
                            "Error checking existence of app {}: {}. Skipping registration/update.",
                            app.id, e
                        );
                    }
                }
            }
        } else {
            info!("No apps found in configuration, registering demo app");
            let default_app = App {
                id: std::env::var("SOCKUDO_DEFAULT_APP_ID").unwrap_or("demo-app".to_string()),
                key: std::env::var("SOCKUDO_DEFAULT_APP_KEY").unwrap_or("demo-key".to_string()),
                secret: std::env::var("SOCKUDO_DEFAULT_APP_SECRET")
                    .unwrap_or("demo-secret".to_string()),
                enable_client_messages: std::env::var("SOCKUDO_ENABLE_CLIENT_MESSAGES")
                    .unwrap_or("false".to_string())
                    .parse()
                    .unwrap_or(false),
                enabled: std::env::var("SOCKUDO_DEFAULT_APP_ENABLED")
                    .unwrap_or("true".to_string())
                    .parse()
                    .unwrap_or(true),
                max_connections: std::env::var("SOCKUDO_DEFAULT_APP_MAX_CONNECTIONS")
                    .unwrap_or("100".to_string())
                    .parse()
                    .unwrap_or(100),
                max_client_events_per_second: std::env::var(
                    "SOCKUDO_DEFAULT_APP_MAX_CLIENT_EVENTS_PER_SECOND",
                )
                .unwrap_or("100".to_string())
                .parse()
                .unwrap_or(100),
                max_read_requests_per_second: Some(
                    std::env::var("SOCKUDO_DEFAULT_APP_MAX_READ_REQUESTS_PER_SECOND")
                        .unwrap_or(100.to_string())
                        .parse()
                        .unwrap_or(100),
                ),
                max_presence_members_per_channel: Some(
                    std::env::var("SOCKUDO_DEFAULT_APP_MAX_PRESENCE_MEMBERS_PER_CHANNEL")
                        .unwrap_or(100.to_string())
                        .parse()
                        .unwrap_or(100),
                ),
                max_presence_member_size_in_kb: Some(
                    std::env::var("SOCKUDO_DEFAULT_APP_MAX_PRESENCE_MEMBER_SIZE_IN_KB")
                        .unwrap_or(100.to_string())
                        .parse()
                        .unwrap_or(100),
                ),
                max_channel_name_length: Some(
                    std::env::var("SOCKUDO_DEFAULT_APP_MAX_CHANNEL_NAME_LENGTH")
                        .unwrap_or(100.to_string())
                        .parse()
                        .unwrap_or(100),
                ),
                max_event_channels_at_once: Some(
                    std::env::var("SOCKUDO_DEFAULT_APP_MAX_EVENT_CHANNELS_AT_ONCE")
                        .unwrap_or(100.to_string())
                        .parse()
                        .unwrap_or(100),
                ),
                max_event_name_length: Some(
                    std::env::var("SOCKUDO_DEFAULT_APP_MAX_EVENT_NAME_LENGTH")
                        .unwrap_or(100.to_string())
                        .parse()
                        .unwrap_or(100),
                ),
                max_event_payload_in_kb: Some(
                    std::env::var("SOCKUDO_DEFAULT_APP_MAX_EVENT_PAYLOAD_IN_KB")
                        .unwrap_or(100.to_string())
                        .parse()
                        .unwrap_or(100),
                ),
                max_event_batch_size: Some(
                    std::env::var("SOCKUDO_DEFAULT_APP_MAX_EVENT_BATCH_SIZE")
                        .unwrap_or(100.to_string())
                        .parse()
                        .unwrap_or(100),
                ),
                enable_user_authentication: Some(
                    std::env::var("SOCKUDO_DEFAULT_APP_ENABLE_USER_AUTHENTICATION")
                        .unwrap_or("false".to_string())
                        .parse()
                        .unwrap_or(false),
                ),
                webhooks: None,
                max_backend_events_per_second: Some(
                    std::env::var("SOCKUDO_DEFAULT_APP_MAX_BACKEND_EVENTS_PER_SECOND")
                        .unwrap_or(100.to_string())
                        .parse()
                        .unwrap_or(100),
                ),
                enable_watchlist_events: Some(
                    std::env::var("SOCKUDO_DEFAULT_APP_ENABLE_WATCHLIST_EVENTS")
                        .unwrap_or("false".to_string())
                        .parse()
                        .unwrap_or(false),
                ),
            };
            match self.state.app_manager.create_app(default_app).await {
                Ok(_) => info!("Successfully registered demo app"),
                Err(e) => warn!("Failed to register demo app: {}", e), // It might already exist from a previous run
            }
        }

        // Log registered apps
        match self.state.app_manager.get_apps().await {
            Ok(apps) => {
                info!("Server has {} registered apps:", apps.len());
                for app in apps {
                    info!(
                        "- App: id={}, key={}, enabled={}",
                        app.id, app.key, app.enabled
                    );
                }
            }
            Err(e) => warn!("Failed to retrieve registered apps: {}", e),
        }

        // Initialize Metrics
        if let Some(metrics) = &self.state.metrics {
            let metrics_guard = metrics.lock().await; // Lock the Mutex to get access
            if let Err(e) = metrics_guard.init().await {
                // Call init on the MetricsInterface implementor
                warn!("Failed to initialize metrics: {}", e);
            }
        }
        info!("Server init sequence completed.");
        Ok(())
    }

    fn configure_http_routes(&self) -> Router {
        let mut cors_builder = CorsLayer::new()
            .allow_methods(
                self.config
                    .cors
                    .methods
                    .iter()
                    .map(|s| Method::from_str(s).expect("Failed to parse CORS method"))
                    .collect::<Vec<_>>(),
            )
            .allow_headers(
                self.config
                    .cors
                    .allowed_headers
                    .iter()
                    .map(|s| HeaderName::from_str(s).expect("Failed to parse CORS header"))
                    .collect::<Vec<_>>(),
            );

        let use_allow_origin_any = self.config.cors.origin.contains(&"*".to_string())
            || self.config.cors.origin.contains(&"Any".to_string()) // Case-insensitive check
            || self.config.cors.origin.contains(&"any".to_string());

        if use_allow_origin_any {
            cors_builder = cors_builder.allow_origin(AllowOrigin::any());
            if self.config.cors.credentials {
                // This is a common pitfall with CORS.
                warn!(
                    "CORS config: 'Access-Control-Allow-Credentials' was true but 'Access-Control-Allow-Origin' is '*'. Forcing credentials to false to comply with CORS specification."
                );
                cors_builder = cors_builder.allow_credentials(false);
            }
            if self.config.cors.origin.len() > 1 {
                // If "*" is present with others
                warn!(
                    "CORS config: Wildcard '*' or 'Any' is present in origins list along with other specific origins. Wildcard will take precedence, allowing all origins."
                );
            }
        } else if !self.config.cors.origin.is_empty() {
            let origins = self
                .config
                .cors
                .origin
                .iter()
                .map(|s| {
                    s.parse::<HeaderValue>()
                        .expect("Failed to parse CORS origin")
                })
                .collect::<Vec<_>>();
            cors_builder = cors_builder.allow_origin(AllowOrigin::list(origins));
            // Only allow credentials if specific origins are set (not wildcard)
            cors_builder = cors_builder.allow_credentials(self.config.cors.credentials);
        } else {
            // No origins specified, and not wildcard. This usually means CORS is effectively off or very restrictive.
            warn!(
                "CORS origins list is empty and no wildcard ('*' or 'Any') is specified. CORS might be highly restrictive or disabled depending on tower-http defaults. Consider setting origins or '*' for AllowOrigin::any()."
            );
            if self.config.cors.credentials {
                warn!(
                    "CORS origins list is empty, and credentials set to true. Forcing credentials to false for safety as no origin is explicitly allowed."
                );
                cors_builder = cors_builder.allow_credentials(false);
            }
        }

        let cors = cors_builder;

        let rate_limiter_middleware_layer = if self.config.rate_limiter.enabled {
            if let Some(rate_limiter_instance) = &self.state.http_api_rate_limiter {
                let options = crate::rate_limiter::middleware::RateLimitOptions {
                    include_headers: true,                // Include X-RateLimit-* headers
                    fail_open: false,                     // If rate limiter fails, deny request
                    key_prefix: Some("api:".to_string()), // Prefix for keys in store
                };
                // Get trust_hops from config, default to 0 if not present
                let trust_hops = self
                    .config
                    .rate_limiter
                    .api_rate_limit
                    .trust_hops
                    .unwrap_or(0) as usize;
                let ip_key_extractor = IpKeyExtractor::new(trust_hops);

                info!(
                    "Applying custom rate limiting middleware with trust_hops: {}",
                    trust_hops
                );
                Some(
                    crate::rate_limiter::middleware::RateLimitLayer::with_options(
                        rate_limiter_instance.clone(),
                        ip_key_extractor,
                        options,
                    ),
                )
            } else {
                warn!(
                    "Rate limiting is enabled in config, but no RateLimiter instance found in server state for HTTP API. Rate limiting will not be applied."
                );
                None
            }
        } else {
            info!("Custom HTTP API Rate limiting is disabled in configuration.");
            None
        };

        let mut router = Router::new()
            .route("/app/{appKey}", get(handle_ws_upgrade)) // Corrected Axum path param syntax
            .route(
                "/apps/{appId}/events",
                post(events).route_layer(axum_middleware::from_fn_with_state(
                    self.handler.clone(),
                    pusher_api_auth_middleware,
                )),
            )
            .route(
                "/apps/{appId}/batch_events",
                post(batch_events).route_layer(axum_middleware::from_fn_with_state(
                    self.handler.clone(),
                    pusher_api_auth_middleware,
                )),
            )
            .route(
                "/apps/{appId}/channels",
                get(channels).route_layer(axum_middleware::from_fn_with_state(
                    self.handler.clone(),
                    pusher_api_auth_middleware,
                )),
            )
            .route(
                "/apps/{appId}/channels/{channelName}",
                get(channel).route_layer(axum_middleware::from_fn_with_state(
                    self.handler.clone(),
                    pusher_api_auth_middleware,
                )),
            )
            .route(
                "/apps/{appId}/channels/{channelName}/users",
                get(channel_users).route_layer(axum_middleware::from_fn_with_state(
                    self.handler.clone(),
                    pusher_api_auth_middleware,
                )),
            )
            .route(
                "/apps/{appId}/users/{userId}/terminate_connections",
                post(terminate_user_connections).route_layer(axum_middleware::from_fn_with_state(
                    self.handler.clone(),
                    pusher_api_auth_middleware,
                )),
            )
            .route("/usage", get(usage))
            .route("/up/{appId}", get(up)) // Corrected Axum path param syntax
            .layer(cors); // Apply CORS layer

        // Apply rate limiter middleware if it was created
        if let Some(middleware) = rate_limiter_middleware_layer {
            router = router.layer(middleware);
        }

        router.with_state(self.handler.clone()) // Pass the handler state to all routes
    }

    fn configure_metrics_routes(&self) -> Router {
        Router::new()
            .route("/metrics", get(metrics))
            .with_state(self.handler.clone()) // Metrics endpoint also needs the handler for state
    }

    async fn start(&self) -> Result<()> {
        info!("Starting Sockudo server services (after init)...");

        let http_router = self.configure_http_routes();
        let metrics_router = self.configure_metrics_routes();

        let http_addr = self.get_http_addr();
        let metrics_addr = self.get_metrics_addr();

        if self.config.ssl.enabled
            && !self.config.ssl.cert_path.is_empty()
            && !self.config.ssl.key_path.is_empty()
        {
            info!("SSL is enabled, starting HTTPS server");
            let tls_config = self.load_tls_config().await?;

            // HTTP to HTTPS redirect server
            if self.config.ssl.redirect_http {
                let http_port = self.config.ssl.http_port.unwrap_or(80);
                // Use the configured host for the redirect server binding, default to 0.0.0.0 if parsing fails
                let host_ip = self
                    .config
                    .host
                    .parse::<std::net::IpAddr>()
                    .unwrap_or_else(|_| "0.0.0.0".parse().unwrap());
                let redirect_addr = SocketAddr::from((host_ip, http_port));
                info!(
                    "Starting HTTP to HTTPS redirect server on {}",
                    redirect_addr
                );
                let https_port = self.config.port; // The main HTTPS port
                let redirect_app =
                    Router::new().fallback(move |Host(host): Host, uri: Uri| async move {
                        match make_https(&host, uri, https_port) {
                            Ok(uri_https) => Ok(Redirect::permanent(&uri_https.to_string())),
                            Err(error) => {
                                error!(error = ?error, "failed to convert URI to HTTPS for redirect");
                                Err(StatusCode::BAD_REQUEST)
                            }
                        }
                    });
                match TcpListener::bind(redirect_addr).await {
                    Ok(redirect_listener) => {
                        tokio::spawn(async move {
                            if let Err(e) = axum::serve(
                                redirect_listener,
                                redirect_app.into_make_service_with_connect_info::<SocketAddr>(),
                            )
                            .await
                            {
                                error!("HTTP redirect server error: {}", e);
                            }
                        });
                    }
                    Err(e) => warn!(
                        "Failed to bind HTTP redirect server on {}: {}. Redirect will not be available.",
                        redirect_addr, e
                    ),
                }
            }

            // Metrics server (always HTTP for Prometheus, typically)
            if self.config.metrics.enabled {
                if let Ok(metrics_listener) = TcpListener::bind(metrics_addr).await {
                    info!(
                        "Metrics server listening on http://{}",
                        metrics_addr // Clarify HTTP
                    );
                    let metrics_router_clone = metrics_router.clone(); // Clone for the new task
                    tokio::spawn(async move {
                        if let Err(e) =
                            axum::serve(metrics_listener, metrics_router_clone.into_make_service())
                                .await
                        {
                            error!("Metrics server error: {}", e);
                        }
                    });
                } else {
                    warn!(
                        "Failed to start metrics server on {}: {}. Metrics will not be available.",
                        metrics_addr,
                        metrics_addr // Corrected variable
                    );
                }
            }

            // Main HTTPS server
            info!("HTTPS server listening on https://{}", http_addr); // Clarify HTTPS
            let running = self.state.running.clone();
            let server = axum_server::bind_rustls(http_addr, tls_config);
            tokio::select! {
                result = server.serve(http_router.into_make_service_with_connect_info::<SocketAddr>()) => {
                    if let Err(err) = result { error!("HTTPS server error: {}", err); }
                }
                _ = self.shutdown_signal() => {
                    info!("Shutdown signal received, stopping HTTPS server...");
                    running.store(false, Ordering::SeqCst);
                    // Graceful shutdown for axum_server might be handled by its drop or a specific method if available
                }
            }
        } else {
            // HTTP only mode
            info!("SSL is not enabled, starting HTTP server");
            let http_listener = TcpListener::bind(http_addr).await?;

            // Metrics server (HTTP)
            let metrics_listener_opt = if self.config.metrics.enabled {
                match TcpListener::bind(metrics_addr).await {
                    Ok(listener) => {
                        info!("Metrics server listening on http://{}", metrics_addr);
                        Some(listener)
                    }
                    Err(e) => {
                        warn!(
                            "Failed to bind metrics server on {}: {}. Metrics will not be available.",
                            metrics_addr, e
                        );
                        None
                    }
                }
            } else {
                None
            };

            info!("HTTP server listening on http://{}", http_addr);
            let running = self.state.running.clone();

            if let Some(metrics_listener) = metrics_listener_opt {
                let metrics_router_clone = metrics_router.clone(); // Clone for the new task
                tokio::spawn(async move {
                    if let Err(e) =
                        axum::serve(metrics_listener, metrics_router_clone.into_make_service())
                            .await
                    {
                        error!("Metrics server error: {}", e);
                    }
                });
            }

            // Main HTTP server
            let http_server = axum::serve(
                http_listener,
                http_router.into_make_service_with_connect_info::<SocketAddr>(),
            ); // .with_graceful_shutdown(self.shutdown_signal()); // Add graceful shutdown

            tokio::select! {
                res = http_server => {
                    if let Err(err) = res { error!("HTTP server error: {}", err); }
                }
                _ = self.shutdown_signal() => {
                    info!("Shutdown signal received, stopping HTTP server...");
                    running.store(false, Ordering::SeqCst);
                }
            }
        }
        info!("Server main loop ended. Initiating final stop sequence."); // Clarified message
        Ok(())
    }

    async fn load_tls_config(&self) -> Result<RustlsConfig> {
        let cert_path = std::path::PathBuf::from(&self.config.ssl.cert_path);
        let key_path = std::path::PathBuf::from(&self.config.ssl.key_path);
        if !cert_path.exists() {
            return Err(Error::ConfigFileError(format!(
                "SSL cert_path not found: {cert_path:?}"
            )));
        }
        if !key_path.exists() {
            return Err(Error::ConfigFileError(format!(
                "SSL key_path not found: {key_path:?}"
            )));
        }
        RustlsConfig::from_pem_file(cert_path, key_path)
            .await
            .map_err(|e| Error::InternalError(format!("Failed to load TLS configuration: {e}")))
    }

    async fn shutdown_signal(&self) {
        let ctrl_c = async {
            signal::ctrl_c()
                .await
                .expect("Failed to install Ctrl+C handler");
        };

        #[cfg(unix)]
        let terminate = async {
            signal::unix::signal(signal::unix::SignalKind::terminate())
                .expect("Failed to install signal handler")
                .recv()
                .await;
        };

        #[cfg(not(unix))]
        let terminate = std::future::pending::<()>(); // On non-Unix, this future never completes

        tokio::select! {
            _ = ctrl_c => info!("Ctrl+C received, initiating shutdown..."),
            _ = terminate => info!("Terminate signal received, initiating shutdown..."),
        }
        // The actual .stop() is called after server.start() returns in main
    }

    async fn stop(&self) -> Result<()> {
        info!("Stopping server...");
        self.state.running.store(false, Ordering::SeqCst); // Signal other tasks to stop

        let mut connections_to_cleanup: Vec<(String, WebSocketRef)> = Vec::new();

        // --- Step 1: Collect all connection identifiers ---
        // Scope for the initial lock to quickly gather connection details.
        {
            let mut connection_manager_guard = self.state.connection_manager.lock().await;
            match connection_manager_guard.get_namespaces().await {
                Ok(namespaces_vec) => {
                    // Assuming get_namespaces returns an iterable collection
                    for (app_id, namespace_obj) in namespaces_vec {
                        // The '?' operator implies this function returns a Result.
                        // Handle the Result from get_sockets appropriately.
                        match namespace_obj.get_sockets().await {
                            Ok(sockets_vec) => {
                                // Assuming get_sockets returns an iterable collection
                                for (_socket_id, ws_raw_obj) in sockets_vec {
                                    // Ensure ws_raw_obj (your 'ws') is Clone.
                                    connections_to_cleanup
                                        .push((app_id.clone(), ws_raw_obj.clone()));
                                }
                            }
                            Err(e) => {
                                // Decide how to handle errors for individual namespaces.
                                // Propagate, log, or collect errors. Here, just warning.
                                warn!(%app_id, "Failed to get sockets for namespace during shutdown: {}", e);
                                // If you used `?` here as in original, it would exit the whole function.
                                // Depending on desired behavior, you might want to collect errors or continue.
                                // For shutdown, often best-effort cleanup is preferred.
                            }
                        }
                    }
                }
                Err(e) => {
                    warn!("Failed to get namespaces during shutdown: {}", e);
                    // If get_namespaces fails, connections_to_cleanup will be empty.
                    // Consider if this error should be propagated.
                }
            }
        } // connection_manager_guard is dropped here, releasing the main lock.

        info!(
            "Collected {} connections to cleanup.",
            connections_to_cleanup.len()
        );

        // --- Step 2: Parallelize Cleanup ---
        // Each cleanup task will briefly re-acquire the lock on ConnectionManager.
        if !connections_to_cleanup.is_empty() {
            let cleanup_futures =
                connections_to_cleanup
                    .into_iter()
                    .map(|(_app_id, ws_raw_obj)| {
                        async move {
                            let mut ws = ws_raw_obj.0.lock().await; // Lock the WebSocketRef
                            if let Err(e) = ws
                                .close(4009, "You got disconnected by the app.".to_string())
                                .await
                            {
                                error!("Failed to close WebSocket: {:?}", e);
                            }
                        }
                    });

            join_all(cleanup_futures).await;
            info!("All connection cleanup tasks have been processed.");
        } else {
            info!("No connections to cleanup.");
        }

        // Disconnect from backend services
        {
            let mut cache_manager_locked = self.state.cache_manager.lock().await;
            if let Err(e) = cache_manager_locked.disconnect().await {
                warn!("Error disconnecting cache manager: {}", e);
            }
        }

        if let Some(queue_manager_arc) = &self.state.queue_manager
            && let Err(e) = queue_manager_arc.disconnect().await
        {
            warn!("Error disconnecting queue manager: {}", e);
        }

        // Add disconnect for app_manager if it has such a method
        // self.state.app_manager.disconnect().await?;

        info!(
            "Waiting for shutdown grace period: {} seconds",
            self.config.shutdown_grace_period
        );
        tokio::time::sleep(Duration::from_secs(self.config.shutdown_grace_period)).await;
        info!("Server stopped");
        Ok(())
    }

    #[allow(dead_code)]
    pub async fn load_options_from_file<P: AsRef<Path>>(&mut self, path: P) -> Result<()> {
        let mut file = tokio::fs::File::open(path).await?;
        let mut contents = String::new();
        file.read_to_string(&mut contents).await?;
        let options: ServerOptions = from_str(&contents)?;
        self.config = options; // Replace current config
        info!(
            "Successfully loaded and applied options from file, app_manager config: {:?}",
            self.config.app_manager // Example to show new config is active
        );
        Ok(())
    }

    #[allow(dead_code)]
    async fn register_apps(&self, apps: Vec<App>) -> Result<()> {
        for app in apps {
            let existing_app = self.state.app_manager.find_by_id(&app.id).await?;
            if existing_app.is_some() {
                info!("Updating app during dynamic registration: {}", app.id);
                self.state.app_manager.update_app(app).await?;
            } else {
                info!("Registering new app dynamically: {}", app.id);
                self.state.app_manager.create_app(app).await?;
            }
        }
        Ok(())
    }
}

// Helper function to parse string to enum, with improved error message
fn parse_driver_enum<T: FromStr + Default + std::fmt::Debug>(
    driver_str: String,
    default_driver: T, // Pass the default value for logging
    driver_name: &str,
) -> T
where
    <T as FromStr>::Err: std::fmt::Debug, // Ensure the error type is Debug
{
    match T::from_str(&driver_str.to_lowercase()) {
        Ok(driver_enum) => driver_enum,
        Err(e) => {
            // Using eprintln! as logging might not be fully initialized when this is called
            eprintln!(
                "[CONFIG-WARN] Failed to parse {driver_name} driver from string '{driver_str}': {e:?}. Using default: {default_driver:?}."
            );

            default_driver
        }
    }
}

#[tokio::main]
async fn main() -> Result<()> {
    // --- Part 1: Determine final config.debug ---
    let initial_debug_from_env = std::env::var("DEBUG")
        .map(|v| v == "1" || v.to_lowercase() == "true")
        .unwrap_or(false); // Default to false if DEBUG env var is not set

    let mut config = ServerOptions {
        debug: initial_debug_from_env,
        ..Default::default()
    };

    // --- Apply environment variables to default config (before loading from file) ---
    // This allows ENV to provide defaults if not in file, or be overridden by file.
    if let Ok(host) = std::env::var("HOST") {
        config.host = host;
    }
    if let Ok(port_str) = std::env::var("PORT") {
        if let Ok(port) = port_str.parse() {
            config.port = port;
        } else {
            eprintln!(
                "[CONFIG-WARN] Failed to parse PORT env var: '{}'. Using default: {}",
                port_str, config.port
            );
        }
    }

    // Drivers
    if let Ok(driver_str) = std::env::var("ADAPTER_DRIVER") {
        config.adapter.driver = parse_driver_enum(driver_str, config.adapter.driver, "Adapter");
    }
    if let Ok(driver_str) = std::env::var("CACHE_DRIVER") {
        config.cache.driver = parse_driver_enum(driver_str, config.cache.driver, "Cache");
    }
    // Add after the existing queue driver env var parsing:
    if let Ok(driver_str) = std::env::var("QUEUE_DRIVER") {
        config.queue.driver = parse_driver_enum(driver_str, config.queue.driver, "Queue");
    }

    // Add Redis Cluster specific environment variables
    if let Ok(nodes_str) = std::env::var("REDIS_CLUSTER_NODES") {
        config.queue.redis_cluster.nodes =
            nodes_str.split(',').map(|s| s.trim().to_string()).collect();
    }
    if let Ok(concurrency_str) = std::env::var("REDIS_CLUSTER_QUEUE_CONCURRENCY") {
        if let Ok(concurrency) = concurrency_str.parse() {
            config.queue.redis_cluster.concurrency = concurrency;
        } else {
            eprintln!(
<<<<<<< HEAD
                "[CONFIG-WARN] Failed to parse REDIS_CLUSTER_QUEUE_CONCURRENCY env var: '{concurrency_str}'");
=======
                "[CONFIG-WARN] Failed to parse REDIS_CLUSTER_QUEUE_CONCURRENCY env var: '{concurrency_str}'"
            );
>>>>>>> de64a1ac
        }
    }
    if let Ok(prefix) = std::env::var("REDIS_CLUSTER_QUEUE_PREFIX") {
        config.queue.redis_cluster.prefix = Some(prefix);
    }
    if let Ok(driver_str) = std::env::var("METRICS_DRIVER") {
        config.metrics.driver = parse_driver_enum(driver_str, config.metrics.driver, "Metrics");
    }
    if let Ok(driver_str) = std::env::var("APP_MANAGER_DRIVER") {
        config.app_manager.driver =
            parse_driver_enum(driver_str, config.app_manager.driver, "AppManager");
    }
    if let Ok(driver_str) = std::env::var("RATE_LIMITER_DRIVER") {
        config.rate_limiter.driver = parse_driver_enum(
            driver_str,
            config.rate_limiter.driver,
            "RateLimiter Backend",
        );
    }

    // SSL
    if let Ok(val) = std::env::var("SSL_ENABLED") {
        config.ssl.enabled = val == "1" || val.to_lowercase() == "true";
    }
    if let Ok(val) = std::env::var("SSL_CERT_PATH") {
        config.ssl.cert_path = val;
    }
    if let Ok(val) = std::env::var("SSL_KEY_PATH") {
        config.ssl.key_path = val;
    }
    if let Ok(val_str) = std::env::var("SSL_HTTP_PORT") {
        if let Ok(port) = val_str.parse() {
            config.ssl.http_port = Some(port);
        } else {
<<<<<<< HEAD
            eprintln!(
                "[CONFIG-WARN] Failed to parse SSL_HTTP_PORT env var: '{val_str}'");
=======
            eprintln!("[CONFIG-WARN] Failed to parse SSL_HTTP_PORT env var: '{val_str}'");
>>>>>>> de64a1ac
        }
    }

    // Database - Redis specific (more granular than just REDIS_URL)
    if let Ok(val) = std::env::var("DATABASE_REDIS_HOST") {
        config.database.redis.host = val;
    }
    if let Ok(val_str) = std::env::var("DATABASE_REDIS_PORT") {
        if let Ok(port) = val_str.parse() {
            config.database.redis.port = port;
        } else {
<<<<<<< HEAD
            eprintln!(
                "[CONFIG-WARN] Failed to parse DATABASE_REDIS_PORT env var: '{val_str}'");
=======
            eprintln!("[CONFIG-WARN] Failed to parse DATABASE_REDIS_PORT env var: '{val_str}'");
>>>>>>> de64a1ac
        }
    }
    if let Ok(val) = std::env::var("DATABASE_REDIS_PASSWORD") {
        config.database.redis.password = Some(val);
    }
    if let Ok(val_str) = std::env::var("DATABASE_REDIS_DB") {
        if let Ok(db) = val_str.parse() {
            config.database.redis.db = db;
        } else {
<<<<<<< HEAD
            eprintln!(
                "[CONFIG-WARN] Failed to parse DATABASE_REDIS_DB env var: '{val_str}'");
=======
            eprintln!("[CONFIG-WARN] Failed to parse DATABASE_REDIS_DB env var: '{val_str}'");
>>>>>>> de64a1ac
        }
    }
    if let Ok(val) = std::env::var("DATABASE_REDIS_KEY_PREFIX") {
        config.database.redis.key_prefix = val;
    }

    // Metrics specific
    if let Ok(val) = std::env::var("METRICS_ENABLED") {
        config.metrics.enabled = val == "1" || val.to_lowercase() == "true";
    }
    if let Ok(val) = std::env::var("METRICS_HOST") {
        config.metrics.host = val;
    }
    if let Ok(val_str) = std::env::var("METRICS_PORT") {
        if let Ok(port) = val_str.parse() {
            config.metrics.port = port;
        } else {
            eprintln!("[CONFIG-WARN] Failed to parse METRICS_PORT env var: '{val_str}'");
        }
    }
    if let Ok(val) = std::env::var("METRICS_PROMETHEUS_PREFIX") {
        config.metrics.prometheus.prefix = val;
    }

    // Instance specific
    if let Ok(val) = std::env::var("INSTANCE_PROCESS_ID") {
        config.instance.process_id = val;
    }
    if let Ok(val_str) = std::env::var("SHUTDOWN_GRACE_PERIOD") {
        if let Ok(period) = val_str.parse() {
            config.shutdown_grace_period = period;
        } else {
            eprintln!("[CONFIG-WARN] Failed to parse SHUTDOWN_GRACE_PERIOD env var: '{val_str}'",);
        }
    }

    // --- Load configuration from file ---
    // File settings will override ENV vars set above, except for `config.debug` if ENV DEBUG was explicitly set.
    // And high-priority ENV vars like REDIS_URL which are applied *after* file loading.
    let args = Args::parse();
    let config_arg = args.config;
    let config_path = config_arg.unwrap_or_else(|| {
        // Default to current directory if no config file is specified
        let default_path = "config/config.json";
        println!("[PRE-LOG] No config file specified, using default: {default_path}");
        default_path.to_string()
    });

    if Path::new(&config_path).exists() {
        println!("[PRE-LOG] Loading configuration from file: {config_path}"); // Basic print before logging init
        let mut file = File::open(&config_path)
            .map_err(|e| Error::ConfigFileError(format!("Failed to open {config_path}: {e}")))?;
        let mut contents = String::new();
        file.read_to_string(&mut contents)
            .map_err(|e| Error::ConfigFileError(format!("Failed to read {config_path}: {e}")))?;

        match from_str::<ServerOptions>(&contents) {
            Ok(file_config) => {
                config = file_config; // File config overrides previous defaults and ENV vars
                println!(
                    "[PRE-LOG] Successfully loaded and applied configuration from {config_path}"
                );
            }
            Err(e) => {
                eprintln!(
                    "[PRE-LOG-ERROR] Failed to parse configuration file {config_path}: {e}. Using defaults and environment variables already set."
                );
            }
        }
    } else {
        println!(
            "[PRE-LOG] No configuration file found at {config_path}, using defaults and environment variables."
        );
    }

    // --- Re-apply specific high-priority ENV vars (to override file) ---
    if let Ok(redis_url_env) = std::env::var("REDIS_URL") {
        println!("[PRE-LOG] Applying REDIS_URL environment variable override: {redis_url_env}");

        // This will override any host/port/db/password from file or previous ENVs for these components
        config
            .adapter
            .redis
            .redis_pub_options
            .insert("url".to_string(), json!(redis_url_env.clone()));
        config
            .adapter
            .redis
            .redis_sub_options
            .insert("url".to_string(), json!(redis_url_env.clone()));
        config.cache.redis.url_override = Some(redis_url_env.clone());
        config.queue.redis.url_override = Some(redis_url_env.clone());
        config.rate_limiter.redis.url_override = Some(redis_url_env);
        // Note: This doesn't clear individual host/port fields in config.database.redis, but components using url_override will prefer it.
    }
    // Re-assert DEBUG from ENV if it should always override file
    if initial_debug_from_env {
        // If DEBUG env was set to true, make sure config.debug is true, regardless of file.
        if !config.debug {
            println!(
                "[PRE-LOG] Overriding file config: DEBUG environment variable forces debug mode ON."
            );
            config.debug = true;
        }
    }

    // --- Part 2: Initialize logging using final config.debug ---
    let final_debug_is_enabled = config.debug;

    let default_log_directive_str = if final_debug_is_enabled {
        std::env::var("SOCKUDO_LOG_DEBUG")
            .unwrap_or_else(|_| "info,sockudo=debug,tower_http=debug".to_string()) // Added tower_http
    } else {
        std::env::var("SOCKUDO_LOG_PROD").unwrap_or_else(|_| "info".to_string()) // Changed from "off" to "info" for minimal prod logging
    };

    let env_filter = EnvFilter::try_from_default_env()
        .unwrap_or_else(|_| EnvFilter::new(default_log_directive_str));

    let subscriber_builder = fmt::Subscriber::builder().with_env_filter(env_filter);

    if final_debug_is_enabled {
        subscriber_builder
            .with_file(true)
            .with_line_number(true)
            .with_target(true) // Show module paths
            .finish()
            .init();
    } else {
        subscriber_builder
            .with_target(true) // Keep target for prod for some context
            .finish()
            .init();
    }

    info!(
        "Logging initialized. Debug mode: {}. Effective RUST_LOG/default filter: '{}'",
        final_debug_is_enabled,
        EnvFilter::try_from_default_env()
            .map(|f| f.to_string())
            .unwrap_or("None".to_string()) // Show the effective filter
    );

    // --- Part 3: Rest of the application logic ---
    info!("Starting Sockudo server initialization process with resolved configuration...");

    let server = match SockudoServer::new(config).await {
        // Pass the fully resolved config
        Ok(s) => s,
        Err(e) => {
            error!("Failed to create server instance: {}", e);
            return Err(e);
        }
    };

    if let Err(e) = server.init().await {
        error!("Failed to initialize server components: {}", e);
        return Err(e);
    }

    info!("Starting Sockudo server main services...");
    if let Err(e) = server.start().await {
        error!("Server runtime error: {}", e);
        // Attempt to stop server components even if start failed or exited with error
        if let Err(stop_err) = server.stop().await {
            error!("Error during server stop after runtime error: {}", stop_err);
        }
        return Err(e); // Propagate the original runtime error
    }

    // This part is reached if server.start() completes without error (e.g., due to shutdown signal)
    info!("Server main services concluded. Performing final shutdown...");
    if let Err(e) = server.stop().await {
        error!("Error during final server stop: {}", e);
    }

    info!("Sockudo server shutdown complete.");
    Ok(())
}

fn make_https(host: &str, uri: Uri, https_port: u16) -> core::result::Result<Uri, BoxError> {
    let mut parts = uri.into_parts();
    parts.scheme = Some(http::uri::Scheme::HTTPS); // Use HTTPS scheme

    // Ensure path_and_query is present, default to "/"
    if parts.path_and_query.is_none() {
        parts.path_and_query = Some("/".parse().unwrap());
    }

    // Correctly parse host and replace/add port for HTTPS
    let authority_val: Authority = host
        .parse()
        .map_err(|e| format!("Failed to parse host '{host}' into authority: {e}"))?;

    let bare_host_str = authority_val.host(); // Get just the host part

    // Construct new authority with the HTTPS port
    parts.authority = Some(
        format!("{bare_host_str}:{https_port}")
            .parse()
            .map_err(|e| {
                format!("Failed to create new authority '{bare_host_str}:{https_port}': {e}")
            })?,
    );

    Uri::from_parts(parts).map_err(Into::into)
}<|MERGE_RESOLUTION|>--- conflicted
+++ resolved
@@ -1198,12 +1198,8 @@
             config.queue.redis_cluster.concurrency = concurrency;
         } else {
             eprintln!(
-<<<<<<< HEAD
-                "[CONFIG-WARN] Failed to parse REDIS_CLUSTER_QUEUE_CONCURRENCY env var: '{concurrency_str}'");
-=======
                 "[CONFIG-WARN] Failed to parse REDIS_CLUSTER_QUEUE_CONCURRENCY env var: '{concurrency_str}'"
             );
->>>>>>> de64a1ac
         }
     }
     if let Ok(prefix) = std::env::var("REDIS_CLUSTER_QUEUE_PREFIX") {
@@ -1238,12 +1234,7 @@
         if let Ok(port) = val_str.parse() {
             config.ssl.http_port = Some(port);
         } else {
-<<<<<<< HEAD
-            eprintln!(
-                "[CONFIG-WARN] Failed to parse SSL_HTTP_PORT env var: '{val_str}'");
-=======
             eprintln!("[CONFIG-WARN] Failed to parse SSL_HTTP_PORT env var: '{val_str}'");
->>>>>>> de64a1ac
         }
     }
 
@@ -1255,12 +1246,7 @@
         if let Ok(port) = val_str.parse() {
             config.database.redis.port = port;
         } else {
-<<<<<<< HEAD
-            eprintln!(
-                "[CONFIG-WARN] Failed to parse DATABASE_REDIS_PORT env var: '{val_str}'");
-=======
             eprintln!("[CONFIG-WARN] Failed to parse DATABASE_REDIS_PORT env var: '{val_str}'");
->>>>>>> de64a1ac
         }
     }
     if let Ok(val) = std::env::var("DATABASE_REDIS_PASSWORD") {
@@ -1270,12 +1256,7 @@
         if let Ok(db) = val_str.parse() {
             config.database.redis.db = db;
         } else {
-<<<<<<< HEAD
-            eprintln!(
-                "[CONFIG-WARN] Failed to parse DATABASE_REDIS_DB env var: '{val_str}'");
-=======
             eprintln!("[CONFIG-WARN] Failed to parse DATABASE_REDIS_DB env var: '{val_str}'");
->>>>>>> de64a1ac
         }
     }
     if let Ok(val) = std::env::var("DATABASE_REDIS_KEY_PREFIX") {
